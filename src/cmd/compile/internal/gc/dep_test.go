--- conflicted
+++ resolved
@@ -18,18 +18,13 @@
 	}
 	for _, dep := range strings.Fields(strings.Trim(string(out), "[]")) {
 		switch dep {
-<<<<<<< HEAD
-		case "go/build", "go/token":
+		case "go/build", "go/scanner":
 			// cmd/compile/internal/importer introduces a dependency
 			// on go/build and go/token; cmd/compile/internal/ uses
 			// go/constant which uses go/token in its API. Once we
 			// got rid of those dependencies, enable this check again.
 			// TODO(gri) fix this
 			// t.Errorf("undesired dependency on %q", dep)
-=======
-		case "go/build", "go/scanner":
-			t.Errorf("undesired dependency on %q", dep)
->>>>>>> 41f3af9d
 		}
 	}
 }