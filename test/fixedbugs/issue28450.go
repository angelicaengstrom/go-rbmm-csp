--- conflicted
+++ resolved
@@ -6,24 +6,13 @@
 
 package p
 
-<<<<<<< HEAD
-func f(a, b, c, d ...int)       {} // ERROR "non-final parameter a|can only use ... with final parameter"
-func g(a ...int, b ...int)      {} // ERROR "non-final parameter a|can only use ... with final parameter"
-func h(...int, ...int, float32) {} // ERROR "non-final parameter|can only use ... with final parameter"
+func f(a, b, c, d ...int)       {} // ERROR "non-final parameter a|only permits one name|can only use ... with final parameter"
+func g(a ...int, b ...int)      {} // ERROR "non-final parameter a|must be last parameter|can only use ... with final parameter"
+func h(...int, ...int, float32) {} // ERROR "non-final parameter|must be last parameter|can only use ... with final parameter"
 
-type a func(...float32, ...interface{}) // ERROR "non-final parameter|can only use ... with final parameter"
+type a func(...float32, ...interface{}) // ERROR "non-final parameter|must be last parameter|can only use ... with final parameter"
 type b interface {
-	f(...int, ...int)                // ERROR "non-final parameter|can only use ... with final parameter"
-	g(a ...int, b ...int, c float32) // ERROR "non-final parameter a|can only use ... with final parameter"
-=======
-func f(a, b, c, d ...int)       {} // ERROR "non-final parameter a|only permits one name"
-func g(a ...int, b ...int)      {} // ERROR "non-final parameter a|must be last parameter"
-func h(...int, ...int, float32) {} // ERROR "non-final parameter|must be last parameter"
-
-type a func(...float32, ...interface{}) // ERROR "non-final parameter|must be last parameter"
-type b interface {
-	f(...int, ...int)                // ERROR "non-final parameter|must be last parameter"
-	g(a ...int, b ...int, c float32) // ERROR "non-final parameter a|must be last parameter"
->>>>>>> 4e8f681e
+	f(...int, ...int)                // ERROR "non-final parameter|must be last parameter|can only use ... with final parameter"
+	g(a ...int, b ...int, c float32) // ERROR "non-final parameter a|must be last parameter|can only use ... with final parameter"
 	valid(...int)
 }